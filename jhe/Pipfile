--- conflicted
+++ resolved
@@ -21,13 +21,10 @@
 pyhumps = "*"
 coverage = "*"
 faker = "*"
-<<<<<<< HEAD
 drf-spectacular = "*"
-=======
 grafana-django-saml2-auth = "*"
 pre-commit = "*"
 jsonschema = "*"
->>>>>>> 29d05f5a
 
 [dev-packages]
 
