// ==================================================
// Global Constants
// ==================================================

const ROUTE_PREFIX = "/portal/";
const DEFAULT_ROUTE = "organizations";
const API_PATH = "/api/v1/";

const ROUTES = {
  // dashboard: {
  //   label: "Dashboard",
  //   iconClass: "bi-speedometer",
  //   action: "renderDashboard",
  // },
  organizations: {
    label: "Organizations",
    iconClass: "bi-diagram-3",
    action: "renderOrganizations",
  },
  patients: {
    label: "Patients",
    iconClass: "bi-person-vcard",
    action: "renderPatients",
  },
  studies: {
    label: "Studies",
    iconClass: "bi-journals",
    action: "renderStudies",
  },
  observations: {
    label: "Observations",
    iconClass: "bi-database",
    action: "renderObservations",
  },
  dataSources: {
    label: "Data Sources",
    iconClass: "bi-phone",
    action: "renderDataSources",
  },
  debug: {
    label: "Debug",
    iconClass: "bi-bug",
    action: "renderDebug",
  },
};

// ==================================================
// Global Vars
// ==================================================

const actions = {
  renderOrganizations,
  renderPatients,
  renderStudies,
  renderObservations,
  renderDataSources,
  renderDebug,
};
let crudModal;
let store = {};
let userProfile = {};
let signingOut = false;

// ==================================================
// Common
// ==================================================

async function app() {
  let currentRouteAndParams = getCurrentRouteAndParams();
  if (!ROUTES[currentRouteAndParams.route])
    currentRouteAndParams.route = DEFAULT_ROUTE;
  await nav(currentRouteAndParams.route, currentRouteAndParams.params);
}

async function nav(newRoute, queryParams, appendQueryParams) {
  const newRouteSettings = ROUTES[newRoute];

  const currentRouteAndParams = getCurrentRouteAndParams();
  if (!queryParams) {
    if (appendQueryParams) {
      queryParams = { ...currentRouteAndParams.params, ...appendQueryParams };
    } else {
      queryParams = {};
    }
  }

  const body = Handlebars.compile(document.getElementById("t-body").innerHTML);

  if (!(await userManager.getUser())) {
    await userManager.signinRedirect();
  }

  const mainContent = await actions[newRouteSettings.action](queryParams);
  const elementMainContent = document.getElementById("mainContent");
  if (elementMainContent) elementMainContent.remove();

  navItems = [];
  for (const [route, settings] of Object.entries(ROUTES)) {
    settings.active = route === newRoute;
    settings.route = route;
    navItems.push(settings);
  }

  const baseBodyElement = document.getElementById("baseBody");

  document
    .querySelectorAll("#baseBody > main")
    .forEach((child) => baseBodyElement.removeChild(child));

  document.getElementById("baseBody").insertAdjacentHTML("afterbegin", body({
    navItems: navItems,
    mainContent: mainContent,
  }));

  renderUserProfile();

  const crudModalElement = document.getElementById(`${newRoute}-crudModal`);
  if (crudModalElement) {
    crudModal = new bootstrap.Modal(crudModalElement, {});
  }

  if (
    queryParams.create ||
    queryParams.read ||
    queryParams.update ||
    queryParams.delete
  ) {
    crudModal.show();
  }

  if (
    newRoute != currentRouteAndParams.route ||
    !isShallowEq(queryParams, currentRouteAndParams.params)
  ) {
    window.history.pushState(
      {},
      "",
      ROUTE_PREFIX +
        newRoute +
        "?" +
        new URLSearchParams(queryParams).toString()
    );
  }
}

function navReload() {
  clearModalValidationErrors();
  if (crudModal._isShown) crudModal.hide();
  const currentRouteAndParams = getCurrentRouteAndParams();
  nav(currentRouteAndParams.route, currentRouteAndParams.params);
}

window.addEventListener("popstate", function (event) {
  console.log("popstate", JSON.stringify(event));
  if (!signingOut) navReload(); // see signOut() for explanation
});

function navReturnFromCrud() {
  const currentRouteAndParams = getCurrentRouteAndParams();
  const params = currentRouteAndParams.params;
  delete params.create;
  delete params.read;
  delete params.update;
  delete params.delete;
  crudModal.hide();
  nav(currentRouteAndParams.route, params);
}

function getCurrentRouteAndParams() {
  let currentRoute = window.location.pathname.substring(ROUTE_PREFIX.length);
  if (currentRoute.endsWith("/")) currentRoute = currentRoute.slice(0, -1);
  const params = Object.fromEntries(
    new URLSearchParams(document.location.search)
  );
  return {
    route: currentRoute,
    params: params,
  };
}

async function apiRequest(method, resourcePath, params) {
  console.log(
    `apiRequest: ${method} ${resourcePath} ${JSON.stringify(params)}`
  );
  const headers = {
    "Cache-Control": "no-cache",
  };
  const user = await userManager.getUser();
  if (user) headers["Authorization"] = `Bearer ${user.access_token}`;
  let url = API_PATH + resourcePath;
  let body;
  if (params) {
    if (method === "GET") {
      url = `${url}?${new URLSearchParams(params).toString()}`;
    } else {
      headers["Content-Type"] = "application/json";
      body = JSON.stringify(params);
    }
  }
  let response = null;
  try {
    response = await fetch(url, {
      method: method,
      headers: headers,
      body: body,
    });
    console.log(
      `apiRequest response: ${response.status} ${response.statusText}`
    );
    // Unauthorized
    if (parseInt(response.status) == 401) {
      await userManager.signinRedirect();
      return;
    } else if (parseInt(response.status) == 400) {
      displayModalValidationError(await response.json());
      return;
    } else if (parseInt(response.status) > 299) {
      displayError(response.statusText);
      return;
    }
  } catch (error) {
    displayError(error);
    console.log(`apiRequest Error: ${error}`);
  }
  return response;
}

function renderDebug(param) {
  const content = Handlebars.compile(
    document.getElementById("t-debug").innerHTML
  );
  setTimeout(() => {
    ["debugOAuthPayload", "debugPatientConsentsUrl"].forEach((element) => {
      document.getElementById(element).value = document
        .getElementById(element)
        .value.replace("SITE_URL", CONSTANTS.SITE_URL);
    });
  }, 2000);
  return content({});
}

function displayError(messageDetail) {
  const MESSAGE =
    "An Error has occured. Please click your browser Refresh button and try again.";
  const e = document.getElementById("errorAlert");
  e.innerHTML = `${MESSAGE}<br/><small>Detail: ${messageDetail}</small>`;
  e.style.display = "block";
}

function displayModalValidationError(messages) {
  let htmlMesssage = "";
  if (Array.isArray(messages)) {
    htmlMesssage = messages.join("; ");
  } else {
    Object.keys(messages).forEach((field) => {
      htmlMesssage += `<li>${field} - ${messages[field][0]}</li>`;
    });
  }
  document.querySelectorAll(".validationError").forEach((e) => {
    e.innerHTML = `<small>Validation Error(s): ${htmlMesssage}</small>`;
    e.style.display = "block";
  });
}

function clearModalValidationErrors() {
  document.querySelectorAll(".validationError").forEach((e) => {
    e.style.display = "none";
  });
}

// ==================================================
// User Profile
// ==================================================

async function getUserProfile() {
  const user = await userManager.getUser();
  const userProfileResponse = await apiRequest("GET", `users/profile`);
  const localUserProfile = await userProfileResponse.json();
  if (parseInt(user.profile.sub) !== parseInt(localUserProfile.id)) signOut();
  return localUserProfile;
}

async function renderUserProfile() {
  if (!userProfile || !userProfile.email) {
    userProfile = await getUserProfile();
  }
  let displayName = userProfile.email.substring(0,12)+'...';
  // if (userProfile.firstName && userProfile.lastName) {
  //   displayName = `${userProfile.firstName} ${userProfile.lastName}`
  // }
  document.getElementById("profileUsername").textContent = displayName;
}

/**
 * userManager.removeUser() raises an event which triggers
 * the popstate listner which calls navReload to catch back
 * button events. Skip this for signout otherwise redirect
 * is never processed.
 */
async function signOut() {
  signingOut = true;
  await userManager.removeUser();
  this.document.location = "/accounts/logout";
}

// ==================================================
// Organizations
// ==================================================

async function renderOrganizations(queryParams) {
  console.log(`queryParams: ${JSON.stringify(queryParams)}`);
  const content = Handlebars.compile(
    document.getElementById("t-organizations").innerHTML
  );
  const topLevelOrganizationsResponse = await apiRequest(
    "GET",
    "organizations",
    {
      partOf: CONSTANTS.ORGANIZATION_TOP_LEVEL_PART_OF_ID,
    }
  );
  const topLevelOrganizationsPaginated =
    await topLevelOrganizationsResponse.json();
  let topLevelOrganizationsSelect = topLevelOrganizationsPaginated.results;
  let organizationTreeChildren = [];
  // If a top level organization is selected
  if (queryParams.tloId && queryParams.tloId != 0) {
    topLevelOrganizationsSelect = topLevelOrganizationsSelect.map(
      (organization) => {
        organization.selected = organization.id === parseInt(queryParams.tloId);
        return organization;
      }
    );
    const organizationTreeResaponse = await apiRequest(
      "GET",
      `organizations/${queryParams.tloId}/tree`
    );
    const organizationTree = await organizationTreeResaponse.json();
    organizationTreeChildren = organizationTree.children;
  }

  let organizationRecord, partOfId, partOfName;

  if (queryParams.create) {
    if (
      queryParams.partOf &&
      queryParams.partOf == CONSTANTS.ORGANIZATION_TOP_LEVEL_PART_OF_ID
    ) {
      partOfId = CONSTANTS.ORGANIZATION_TOP_LEVEL_PART_OF_ID;
      partOfName = CONSTANTS.ORGANIZATION_TOP_LEVEL_PART_OF_LABEL;
    } else {
      partOfId = queryParams.partOf ? queryParams.partOf : queryParams.id;
      const organizationRecordPartOfResponse = await apiRequest(
        "GET",
        `organizations/${partOfId}`
      );
      const organizationRecordPartOf =
        await organizationRecordPartOfResponse.json();
      partOfId = organizationRecordPartOf.id;
      partOfName = organizationRecordPartOf.name;
    }
    organizationRecord = {
      partOfId: partOfId,
      partOfName: partOfName,
      typeSelect: buildSelectOptions(CONSTANTS.ORGANIZATION_TYPES, null, [
        "root",
      ]),
    };
  } else if (queryParams.update || queryParams.read || queryParams.delete) {
    const organizationRecordResponse = await apiRequest(
      "GET",
      `organizations/${queryParams.id}`
    );
    organizationRecord = await organizationRecordResponse.json();
    organizationRecord.typeSelect = buildSelectOptions(
      CONSTANTS.ORGANIZATION_TYPES,
      organizationRecord.type,
      ["root"]
    );

    if (
      organizationRecord.partOf == CONSTANTS.ORGANIZATION_TOP_LEVEL_PART_OF_ID
    ) {
      organizationRecord.partOfName =
        CONSTANTS.ORGANIZATION_TOP_LEVEL_PART_OF_LABEL;
    } else {
      const organizationRecordParentResponse = await apiRequest(
        "GET",
        `organizations/${organizationRecord.partOf}`
      );
      const organizationRecordParent =
        await organizationRecordParentResponse.json();
      organizationRecord.partOfName = organizationRecordParent.name;
    }

    if (queryParams.read) {
      const organizationUsersResponse = await apiRequest(
        "GET",
        `organizations/${queryParams.id}/users`
      );
      organizationRecord.users = await organizationUsersResponse.json();
      const organizationStudiesResponse = await apiRequest(
        "GET",
        `organizations/${queryParams.id}/studies`
      );
      organizationRecord.studies = await organizationStudiesResponse.json();
    }
  }

  Handlebars.registerPartial(
    "recursiveOrganizationTree",
    document.getElementById("t-recursiveOrganizationTree").innerHTML
  );

  Handlebars.registerPartial(
    "crudButton",
    document.getElementById("t-crudButton").innerHTML
  );

  const renderParams = {
    ...queryParams,
    topLevelOrganizationsSelect: topLevelOrganizationsSelect,
    children: organizationTreeChildren,
    organizationRecord: organizationRecord,
  };

  return content(renderParams);
}

async function createOrganization(partOf) {
  const organizationName =
    document.getElementById("organizationName").value || null;
  const organizationType = document.getElementById("organizationType").value;
  const organizationRecord = {
    name: organizationName,
    type: organizationType,
    partOf: partOf,
  };
  console.log(`organizationRecord: ${JSON.stringify(organizationRecord)}`);
  const response = await apiRequest(
    "POST",
    "organizations",
    organizationRecord
  );
  if (response.ok) navReturnFromCrud();
}

async function updateOrganization(id) {
  const organizationName =
    document.getElementById("organizationName").value || null;
  const organizationType = document.getElementById("organizationType").value;
  const organizationRecord = {
    name: organizationName,
    type: organizationType,
  };
  console.log(`organizationRecord: ${JSON.stringify(organizationRecord)}`);
  const response = await apiRequest(
    "PATCH",
    `organizations/${id}`,
    organizationRecord
  );
  if (response.ok) navReturnFromCrud();
}

async function deleteOrganization(id) {
  const response = await apiRequest("DELETE", `organizations/${id}`);
  if (response.ok) navReturnFromCrud();
}

async function addUserToOrganization(userEmail, organizationId) {
  if (!userEmail || !organizationId) return;
  const userRecordResponse = await apiRequest("GET", "users", {
    email: userEmail,
  });
  const userRecordPaginated = await userRecordResponse.json();
  if (userRecordPaginated.results.length == 0) {
    alert("No User with this E-mail exists.");
    return;
  }
  const response = await apiRequest(
    "POST",
    `organizations/${organizationId}/user`,
    {
      jheUserId: userRecordPaginated.results[0].id,
    }
  );
  if (response.ok) navReload();
}

async function removeUserFromOrganization(userId, organizationId) {
  if (!userId || !organizationId) return;
  const response = await apiRequest(
    "DELETE",
    `organizations/${organizationId}/user`,
    {
      jheUserId: userId,
    }
  );
  if (response.ok) navReload();
}

// ==================================================
// Patients
// ==================================================

function getCurrentParams() {
  const currentRouteAndParams = getCurrentRouteAndParams();
  return currentRouteAndParams.params;
}

async function renderPatients(queryParams) {
  console.log(`queryParams: ${JSON.stringify(queryParams)}`);

  const organizationsResponse = await apiRequest("GET", "users/organizations");
  const organizations = await organizationsResponse.json();

  if (organizations.length == 0) {
    alert("This user does not belong to any Organization.");
    return;
  }

  if (!queryParams.organizationId && organizations[0]) {
    nav("patients", { organizationId: organizations[0].id });
    return;
  }

  const organizationForPatientsSelect = organizations.map((organization) => {
    organization.selected =
      organization.id === parseInt(queryParams.organizationId);
    return organization;
  });

  const studiesResponse = await apiRequest("GET", "studies", {
    organizationId: queryParams.organizationId,
  });
  const studies = await studiesResponse.json();

  const studyForPatientsSelect = studies.results.map((study) => {
    study.selected = study.id === parseInt(queryParams.studyId);
    return study;
  });

  const content = Handlebars.compile(
    document.getElementById("t-patients").innerHTML
  );

  let patientsPaginated, patientRecord, studiesPendingConsent, studiesConsented;

  const pageSize = parseInt(queryParams.pageSize) || 20;
  const page = parseInt(queryParams.page) || 1;

  const patientsParams = {
    organizationId: queryParams.organizationId,
    page: page,
    pageSize: pageSize
  };

  if (queryParams.studyId) {
    patientsParams["studyId"] = queryParams.studyId;
  }

  const patientsResponse = await apiRequest("GET", "patients", patientsParams);
  patientsPaginated = await patientsResponse.json();

  if (patientsPaginated.results && patientsPaginated.results.length > pageSize) {
    patientsPaginated.results = patientsPaginated.results.slice(0, pageSize);
  }

  if (queryParams.read || queryParams.update || queryParams.delete) {
    const patientRecordResponse = await apiRequest(
      "GET",
      `patients/${queryParams.id}`
    );
    patientRecord = await patientRecordResponse.json();

    if (queryParams.read) {
      const patientRecordConsentsResponse = await apiRequest(
        "GET",
        `patients/${queryParams.id}/consents`
      );
      patientRecordConsents = await patientRecordConsentsResponse.json();
      studiesPendingConsent = patientRecordConsents.studiesPendingConsent;
      studiesConsented = patientRecordConsents.studies;
      console.log(JSON.stringify(patientRecordConsents));
    }
  }

  Handlebars.registerPartial(
    "crudButton",
    document.getElementById("t-crudButton").innerHTML
  );

  Handlebars.registerHelper('eq', function (v1, v2) {
    return v1 === v2;
  });

  const renderParams = {
    ...queryParams,
    patients: patientsPaginated?.results,
    patientRecord: patientRecord,
    page: page,
    pageSize: pageSize,
    totalPages: Math.ceil(patientsPaginated.count / pageSize),
    organizationForPatientsSelect: organizationForPatientsSelect,
    studyForPatientsSelect: studyForPatientsSelect,
    studiesPendingConsent: studiesPendingConsent,
    studiesConsented: studiesConsented,
    pageSizes: [20, 100, 500, 1000]
  };

  return content(renderParams);
}

async function createPatient(organizationId) {
  const patientRecord = {
    organizationId: organizationId,
    identifier:
      document.getElementById("patientIdentifier").value ||
      Math.random().toString().split(".")[1], // temporarily create one until we have form validation
    nameFamily: document.getElementById("patientFamilyName").value || null,
    nameGiven: document.getElementById("patientGivenName").value || null,
    birthDate: document.getElementById("patientBirthDate").value || null,
    telecomEmail: document.getElementById("patientTelecomEmail").value || null,
    telecomPhone: document.getElementById("patientTelecomPhone").value || null,
  };
  const response = await apiRequest("POST", `patients`, patientRecord);
  if (response.ok) navReturnFromCrud();
}

async function updatePatient(id) {
  const patientRecord = {
    identifier: document.getElementById("patientIdentifier").value || null,
    nameFamily: document.getElementById("patientFamilyName").value || null,
    nameGiven: document.getElementById("patientGivenName").value || null,
    birthDate: document.getElementById("patientBirthDate").value || null,
    telecomPhone: document.getElementById("patientTelecomPhone").value || null,
  };
  const response = await apiRequest("PATCH", `patients/${id}`, patientRecord);
  if (response.ok) navReturnFromCrud();
}

async function deletePatient(id) {
  if (await apiRequest("DELETE", `patients/${id}`)) navReturnFromCrud();
}

async function getInvitationLink(id) {
  const invitationLinkResponse = await apiRequest(
    "GET",
    `patients/${id}/invitation_link`
  );
  const invitationLink = await invitationLinkResponse.json();
  document.getElementById("invitationLink").value =
    invitationLink["invitationLink"];
  document.getElementById("copyInvitationLink").disabled = false;
}

// ==================================================
// Studies
// ==================================================

async function renderStudies(queryParams) {
  console.log(`queryParams: ${JSON.stringify(queryParams)}`);

  const content = Handlebars.compile(
    document.getElementById("t-studies").innerHTML
  );

  const organizationsResponse = await apiRequest("GET", "users/organizations");
  const organizations = await organizationsResponse.json();

  if(organizations.length==0){
    alert('This user does not belong to any Organization.')
    return
  }

  if (!queryParams.organizationId && organizations[0]) {
    nav("studies", { organizationId: organizations[0].id });
    return;
  }

  const organizationForStudiesSelect = organizations.map((organization) => {
    organization.selected =
      organization.id === parseInt(queryParams.organizationId);
    return organization;
  });

  const studiesResponse = await apiRequest("GET", "studies", {
    organizationId: queryParams.organizationId,
  });

  const studiesPaginated = await studiesResponse.json();

  let studyRecord, allDataSources, allScopes;

  if (queryParams.create) {
    studyRecord = {
      organization: {
        id: queryParams.organizationId,
        name: queryParams.organizationName,
      },
    };
  } else if (queryParams.read || queryParams.update || queryParams.delete) {
    const studyRecordResponse = await apiRequest(
      "GET",
      `studies/${queryParams.id}`
    );
    studyRecord = await studyRecordResponse.json();

    if (studyRecord.iconUrl) {
      setTimeout(() => {
        const iconUrlInput = document.getElementById("studyIconUrl");
        if (iconUrlInput) {
          iconUrlInput.value = studyRecord.iconUrl;
          previewIcon(iconUrlInput);
        }
      }, 500);
    }

    if (queryParams.read) {
      const studyDataSourcesResponse = await apiRequest(
        "GET",
        `studies/${queryParams.id}/data_sources`
      );
      studyRecord.dataSources = await studyDataSourcesResponse.json();

      const allDataSourcesResponse = await apiRequest("GET", `data_sources`);
      allDataSources = await allDataSourcesResponse.json();

      // filter out the data sources that have already been added
      const dataSourceIds = studyRecord.dataSources.map((s) => s.id);
      allDataSources.results = allDataSources.results.filter(
        (dataSource) => dataSourceIds.indexOf(dataSource.id) == -1
      );

      console.log(studyRecord.dataSources);

      const studyScopesRequestedResponse = await apiRequest(
        "GET",
        `studies/${queryParams.id}/scope_requests`
      );
      studyRecord.scopesRequested = await studyScopesRequestedResponse.json();

      const allScopesResponse = await apiRequest(
        "GET",
        `data_sources/all_scopes`
      );
      allScopes = await allScopesResponse.json();

      // filter out the scopes that have already been requested
      const scopesRequestedIds = studyRecord.scopesRequested.map(
        (s) => s.scopeCode.id
      );
      allScopes = allScopes.filter(
        (scope) => scopesRequestedIds.indexOf(scope.id) == -1
      );
    }
  }

  Handlebars.registerPartial(
    "crudButton",
    document.getElementById("t-crudButton").innerHTML
  );

  const renderParams = {
    ...queryParams,
    studies: studiesPaginated?.results,
    studyRecord: studyRecord,
    allScopes: allScopes ? allScopes : null,
    allDataSources: allDataSources?.results ? allDataSources.results : null,
    patientCount: store.addPatientIdsToStudy
      ? store.addPatientIdsToStudy.length
      : null,
    organizationForStudiesSelect: organizationForStudiesSelect,
  };

  return content(renderParams);
}

async function createStudyFromOrganization(organizationId, organizationName) {
  if (crudModal._isShown) crudModal.hide();
  nav("studies", {
    create: true,
    organizationId: organizationId,
    organizationName: organizationName,
  });
}

async function createStudy() {
  const studyRecord = {
    name: document.getElementById("studyName").value || null,
    description: document.getElementById("studyDescription").value || null,
    organization: parseInt(
      document.getElementById("studyOrganizationId").value
    ),
    iconUrl: document.getElementById("studyIconUrl").value || null
  };
  const response = await apiRequest("POST", `studies`, studyRecord);
  if (response.ok) navReturnFromCrud();
}

async function updateStudy(id) {
  const studyRecord = {
    name: document.getElementById("studyName").value || null,
    description: document.getElementById("studyDescription").value || null,
    iconUrl: document.getElementById("studyIconUrl").value || null
  };
  const response = await apiRequest("PATCH", `studies/${id}`, studyRecord);
  if (response.ok) navReturnFromCrud();
}

function getSelectedRecordIds(selector) {
  const selected = [];
  document.querySelectorAll(selector).forEach((checkbox) => {
    if (checkbox.checked) {
      selected.push(parseInt(checkbox.value));
    }
  });
  return selected;
}

async function selectPatientsForStudy(organizationId) {
  const selectedRecordIds = getSelectedRecordIds(".patient-checkbox");
  if (selectedRecordIds.length == 0) {
    alert("Please select one or more Patients to add to the Study.");
    return;
  }
  delete store.addPatientIdsToStudy;
  store.addPatientIdsToStudy = selectedRecordIds;
  nav("studies", { organizationId: organizationId, addPatients: true });
}

async function addPatientsToStudy(studyId, organizationId) {
  const patientUserIdsRecord = {
    patientIds: store.addPatientIdsToStudy,
  };
  const response = await apiRequest(
    "POST",
    `studies/${studyId}/patients`,
    patientUserIdsRecord
  );
  if (response.ok)
    nav("patients", { studyId: studyId, organizationId: organizationId });
}

async function removeSelectedPatientsFromStudy(studyId) {
  const selectedRecordIds = getSelectedRecordIds(".patient-checkbox");
  if (selectedRecordIds.length == 0) {
    alert(`Please select one or more Patients to remove from Study ${studyId}`);
    return;
  }
  removePatientsFromStudy(selectedRecordIds, studyId);
}

async function removePatientsFromStudy(patientIds, studyId) {
  if (!patientIds || !studyId) return;
  const response = await apiRequest("DELETE", `studies/${studyId}/patients`, {
    patientIds: patientIds,
  });
  if (response.ok) navReload();
}

async function addScopeRequestToStudy(scopeCodeId, studyId) {
  if (!scopeCodeId || !studyId) return;
  const response = await apiRequest(
    "POST",
    `studies/${studyId}/scope_requests`,
    {
      scopeCodeId: scopeCodeId,
    }
  );
  if (response.ok) navReload();
}

async function removeScopeRequestFromStudy(scopeCodeId, studyId) {
  if (!scopeCodeId || !studyId) return;
  const response = await apiRequest(
    "DELETE",
    `studies/${studyId}/scope_requests`,
    {
      scopeCodeId: scopeCodeId,
    }
  );
  if (response.ok) navReload();
}

async function addDataSourceToStudy(dataSourceId, studyId) {
  if (!dataSourceId || !studyId) return;
  const response = await apiRequest("POST", `studies/${studyId}/data_sources`, {
    dataSourceId: dataSourceId,
  });
  if (response.ok) navReload();
}

async function removeDataSourceFromStudy(dataSourceId, studyId) {
  if (!dataSourceId || !studyId) return;
  const response = await apiRequest(
    "DELETE",
    `studies/${studyId}/data_sources`,
    {
      dataSourceId: dataSourceId,
    }
  );
  if (response.ok) navReload();
}

async function deleteStudy(id) {
  response = await apiRequest("DELETE", `studies/${id}`);
  if (response.ok) navReturnFromCrud();
}

// ==================================================
// Observations
// ==================================================

async function renderObservations(queryParams) {
  console.log(`queryParams: ${JSON.stringify(queryParams)}`);

  const organizationsResponse = await apiRequest("GET", "users/organizations");
  const organizations = await organizationsResponse.json();

  if (organizations.length == 0) {
    alert("This user does not belong to any Organization.");
    return;
  }

  if (!queryParams.organizationId && organizations[0]) {
    nav("observations", { organizationId: organizations[0].id });
    return;
  }

  const organizationForObservationsSelect = organizations.map(
    (organization) => {
      organization.selected =
        organization.id === parseInt(queryParams.organizationId);
      return organization;
    }
  );

  const studiesResponse = await apiRequest("GET", "studies", {
    organizationId: queryParams.organizationId,
  });
  const studies = await studiesResponse.json();

  const studyForObservationsSelect = studies.results.map((study) => {
    study.selected = study.id === parseInt(queryParams.studyId);
    return study;
  });

  const content = Handlebars.compile(
    document.getElementById("t-observations").innerHTML
  );

<<<<<<< HEAD
  const pageSize = parseInt(queryParams.pageSize) || 20;
  const page = parseInt(queryParams.page) || 1;

  const observationParams = {
    organizationId: queryParams.organizationId,
    page: page,
    pageSize: pageSize
=======
  // Parse the page and pageSize from queryParams
  const pageParsed = parseInt(queryParams.page);
  const pageSizeParsed = parseInt(queryParams.pageSize);

  console.log(`isNaN(pageParsed): ${isNaN(pageParsed)}`);
  console.log(`isNaN(pageSizeParsed): ${isNaN(pageSizeParsed)}`);
  
  // Use isNaN to check for invalid numbers, and default to null (or any safe value)
  const observationParams = {
    organizationId: queryParams.organizationId,
    page: isNaN(pageParsed) ? null : pageParsed,
    pageSize: isNaN(pageSizeParsed) ? null : pageSizeParsed,
>>>>>>> d3bed42f
  };

  if (queryParams.studyId) {
    observationParams["studyId"] = queryParams.studyId;
  }

  const observationsResponse = await apiRequest(
    "GET",
    "observations",
    observationParams
  );

  const observationsPaginated = await observationsResponse.json();

  if (observationsPaginated.results && observationsPaginated.results.length > pageSize) {
    observationsPaginated.results = observationsPaginated.results.slice(0, pageSize);
  }

  observationsPaginated.results = observationsPaginated.results.map(
    (observation) => {
      observation.valueAttachmentData = JSON.stringify(
        observation.valueAttachmentData,
        null,
        2
      );
      return observation;
    }
  );

  let observationRecord;

  Handlebars.registerPartial(
    "crudButton",
    document.getElementById("t-crudButton").innerHTML
  );

  Handlebars.registerHelper('eq', function (v1, v2) {
    return v1 === v2;
  });

  const renderParams = {
    ...queryParams,
    observations: observationsPaginated.results,
    observationRecord: observationRecord,
    page: page,
    pageSize: pageSize,
    totalPages: Math.ceil(observationsPaginated.count / pageSize),
    organizationForObservationsSelect: organizationForObservationsSelect,
    studyForObservationsSelect: studyForObservationsSelect,
    pageSizes: [20, 100, 500, 1000]
  };

  return content(renderParams);
}

// ==================================================
// Data Sources
// ==================================================

async function renderDataSources(queryParams) {
  console.log(`queryParams: ${JSON.stringify(queryParams)}`);
  const content = Handlebars.compile(
    document.getElementById("t-dataSources").innerHTML
  );
  const dataSourcesResponse = await apiRequest("GET", "data_sources");
  const dataSourcesPaginated = await dataSourcesResponse.json();
  let dataSourceRecord = {};
  let allScopes;

  if (queryParams.read || queryParams.update || queryParams.delete) {
    const dataSourceRecordResponse = await apiRequest(
      "GET",
      `data_sources/${queryParams.id}`
    );
    dataSourceRecord = await dataSourceRecordResponse.json();
  }

  dataSourceRecord.typeSelect = buildSelectOptions(CONSTANTS.DATA_SOURCE_TYPES);

  if (queryParams.read) {
    const dataSourceSupportedScopesResponse = await apiRequest(
      "GET",
      `data_sources/${queryParams.id}/supported_scopes`
    );
    dataSourceRecord.supportedScopes =
      await dataSourceSupportedScopesResponse.json();

    const allScopesResponse = await apiRequest(
      "GET",
      `data_sources/all_scopes`
    );
    allScopes = await allScopesResponse.json();

    // filter out the scopes that have already been requested
    const scopesSupportedIds = dataSourceRecord.supportedScopes.map(
      (s) => s.scopeCode.id
    );
    allScopes = allScopes.filter(
      (scope) => scopesSupportedIds.indexOf(scope.id) == -1
    );
  }

  Handlebars.registerPartial(
    "crudButton",
    document.getElementById("t-crudButton").innerHTML
  );

  const renderParams = {
    ...queryParams,
    dataSources: dataSourcesPaginated.results,
    dataSourceRecord: dataSourceRecord,
    allScopes: allScopes,
  };

  return content(renderParams);
}

async function createDataSource() {
  const dataSourceRecord = {
    name: document.getElementById("dataSourceName").value || null,
    type: document.getElementById("dataSourceType").value,
  };
  if (await apiRequest("POST", `data_sources`, dataSourceRecord))
    navReturnFromCrud();
}

async function deleteDataSource(id) {
  if (await apiRequest("DELETE", `data_sources/${id}`)) navReturnFromCrud();
}

async function addScopeToDataSource(scopeCodeId, dataSourceId) {
  if (!scopeCodeId || !dataSourceId) return;
  const response = await apiRequest(
    "POST",
    `data_sources/${dataSourceId}/supported_scopes`,
    {
      scopeCodeId: scopeCodeId,
    }
  );
  if (response.ok) navReload();
}

async function removeScopeFromDataSource(scopeCodeId, dataSourceId) {
  if (!scopeCodeId || !dataSourceId) return;
  const response = await apiRequest(
    "DELETE",
    `data_sources/${dataSourceId}/supported_scopes`,
    {
      scopeCodeId: scopeCodeId,
    }
  );
  if (response.ok) navReload();
}

// ==================================================
// Dev and Debug
// ==================================================

// add an event listener to the window that watches for url changes
// window.onpopstate = locationHandler;
// call the urlLocationHandler function to handle the initial url
// window.route = route;
// call the urlLocationHandler function to handle the initial url
// locationHandler();

function debugGetUser() {
  userManager
    .getUser()
    .then((user) => {
      document.getElementById("debugAuthOut").innerHTML =
        "userManager: " + JSON.stringify(user, null, 2);
    })
    .catch((err) => {
      console.error(err);
    });
}

function debugRemoveUser() {
  userManager
    .removeUser()
    .then(() => {
      document.getElementById("debugAuthOut").innerHTML =
        "userManager: user removed";
    })
    .catch((err) => {
      console.error(err);
    });
}

function debugRedirectSignin() {
  userManager
    .signinRedirect()
    .then((user) => {
      document.getElementById("debugAuthOut").innerHTML =
        "userManager: " + JSON.stringify(user, null, 2);
    })
    .catch((err) => {
      console.error(err);
    });
}

let debugPatientToken;

async function debugGetPatientTokenFromCode() {
  const formData = new URLSearchParams(
    JSON.parse(document.getElementById("debugOAuthPayload").value)
  ).toString();
  const response = await fetch("/o/token/", {
    method: "POST",
    headers: {
      "Content-Type": "application/x-www-form-urlencoded",
      "Cache-Control": "no-cache",
    },
    body: formData,
  });
  const tokens = await response.json();
  setDebugPatientToken(tokens?.access_token);
  document.getElementById("debugPatientTokenOut").innerHTML = JSON.stringify(
    tokens,
    null,
    2
  );
}

function setDebugPatientToken(accessToken) {
  if (accessToken) {
    debugPatientToken = accessToken;
    document.getElementById(
      "debugPatientToken"
    ).innerHTML = `Client Token: ${debugPatientToken}`;
  } else {
    document.getElementById(
      "debugPatientToken"
    ).innerHTML = `Client Token: None`;
  }
}

async function debugGetUserProfile() {
  const response = await fetch("/api/v1/users/profile", {
    headers: {
      "Cache-Control": "no-cache",
      Authorization: `Bearer ${debugPatientToken}`,
    },
  });
  const out = await response.json();
  document.getElementById("debugUserProfileOut").innerHTML = JSON.stringify(
    out,
    null,
    2
  );
}

async function debugGetPendingPatientConsents() {
  const response = await fetch(
    document.getElementById("debugPendingPatientConsentsUrl").value,
    {
      headers: {
        "Cache-Control": "no-cache",
        Authorization: `Bearer ${debugPatientToken}`,
      },
    }
  );
  const out = await response.json();
  document.getElementById("debugPendingPatientConsentsOut").innerHTML =
    JSON.stringify(out, null, 2);
}

async function debugDoPatientConsents() {
  const method = document.getElementById("debugPatientConsentsMethod").value;
  const headers = {
    "Cache-Control": "no-cache",
    Authorization: `Bearer ${debugPatientToken}`,
  };
  let body;
  if (method !== "GET") {
    headers["Content-Type"] = "application/json";
    body = document.getElementById("debugPatientConsentsPayload").value;
  }
  const response = await fetch(
    document.getElementById("debugPatientConsentsUrl").value,
    {
      method: method,
      headers: headers,
      body: body,
    }
  );
  const out = await response.json();
  document.getElementById("debugPatientConsentsOut").innerHTML = JSON.stringify(
    out,
    null,
    2
  );
}

async function debugDoObservations() {
  const method = document.getElementById("debugObservationsMethod").value;
  const headers = {
    "Cache-Control": "no-cache",
  };
  let body;
  if (method !== "GET") {
    headers["Content-Type"] = "application/json";
    body = document.getElementById("debugObservationsPayload").value;
  }
  const response = await fetch(
    document.getElementById("debugObservationsUrl").value,
    {
      method: method,
      headers: headers,
      body: body,
    }
  );
  const out = await response.json();
  document.getElementById("debugObservationsOut").innerHTML = JSON.stringify(
    out,
    null,
    2
  );
}

let iconPreviewTimeout;

function previewIcon(input) {
  if (iconPreviewTimeout) {
    clearTimeout(iconPreviewTimeout);
  }

  const previewContainer = document.getElementById('iconPreview');
  const url = input.value.trim();

  previewContainer.innerHTML = '';
  clearModalValidationErrors();

  if (!url) {
    previewContainer.innerHTML = `
      <div class="text-center text-muted" style="height: 100%; line-height: 46px;">
        <i class="bi bi-image"></i>
      </div>`;
    return;
  }

  previewContainer.innerHTML = `
    <div class="text-center text-muted" style="height: 100%; line-height: 46px;">
      <i class="bi bi-arrow-repeat"></i>
    </div>`;

  iconPreviewTimeout = setTimeout(() => {
    const img = document.createElement('img');
    img.src = url;
    img.alt = 'Icon';
    img.style.cssText = 'width: 100%; height: 100%; object-fit: cover;';
    
    const errorDiv = document.createElement('div');
    errorDiv.className = 'text-center text-muted';
    errorDiv.style.cssText = 'display: none; height: 100%; line-height: 46px;';
    errorDiv.innerHTML = '<i class="bi bi-exclamation-triangle"></i>';

    img.onerror = () => {
      img.style.display = 'none';
      errorDiv.style.display = 'block';
      displayModalValidationError(['Unable to load image from URL. Please check the URL and try again.']);
    };

    img.onload = () => {
      errorDiv.style.display = 'none';
      clearModalValidationErrors();
    };

    previewContainer.innerHTML = '';
    previewContainer.appendChild(img);
    previewContainer.appendChild(errorDiv);
  }, 500);
}<|MERGE_RESOLUTION|>--- conflicted
+++ resolved
@@ -950,15 +950,6 @@
     document.getElementById("t-observations").innerHTML
   );
 
-<<<<<<< HEAD
-  const pageSize = parseInt(queryParams.pageSize) || 20;
-  const page = parseInt(queryParams.page) || 1;
-
-  const observationParams = {
-    organizationId: queryParams.organizationId,
-    page: page,
-    pageSize: pageSize
-=======
   // Parse the page and pageSize from queryParams
   const pageParsed = parseInt(queryParams.page);
   const pageSizeParsed = parseInt(queryParams.pageSize);
@@ -971,7 +962,6 @@
     organizationId: queryParams.organizationId,
     page: isNaN(pageParsed) ? null : pageParsed,
     pageSize: isNaN(pageSizeParsed) ? null : pageSizeParsed,
->>>>>>> d3bed42f
   };
 
   if (queryParams.studyId) {
