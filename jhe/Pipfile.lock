--- conflicted
+++ resolved
@@ -1,11 +1,7 @@
 {
     "_meta": {
         "hash": {
-<<<<<<< HEAD
-            "sha256": "cadd17c9c18f970f23197b027135a8ad75eceab44262c10c1b07854f758be731"
-=======
-            "sha256": "85613eece9efc0fea90c3bf145aa05268aee38b892ce31a89beac42272c1c245"
->>>>>>> 29d05f5a
+            "sha256": "df6ea8c6aeeeb9d0371bcf449cae412d56c67114de14296cac247dd3dd4676d2"
         },
         "pipfile-spec": 6,
         "requires": {
@@ -391,11 +387,11 @@
         },
         "django-allauth": {
             "hashes": [
-                "sha256:a06bca9974df44321e94c33bcf770bb6f924d1a44b57defbce4d7ec54a55483e"
-            ],
-            "index": "pypi",
-            "markers": "python_version >= '3.8'",
-            "version": "==65.9.0"
+                "sha256:47daa3b0e11a1d75724ea32995de37bd2b8963e9e4cce2b3a7fd64eb6d3b3c48"
+            ],
+            "index": "pypi",
+            "markers": "python_version >= '3.8'",
+            "version": "==65.10.0"
         },
         "django-oauth-toolkit": {
             "hashes": [
